--- conflicted
+++ resolved
@@ -149,7 +149,7 @@
       var userScroller = config.isReact ? { key: 'scroller' } : document.createElement(config.scrollerTagName || 'tr');
       var scroller = this._scroller || config.scroller || userScroller;
 
-      this._element = config.isReact ? {} : element;
+      this._element = config.isReact ? this._element || {} : element;
 
       // Default configuration option `useFragment` to `true`.
       if (typeof config.useFragment !== 'boolean') {
@@ -167,7 +167,7 @@
       if (!Array.isArray(config.itemHeight) && !isNumber(config.itemHeight)) {
         throw new Error('\n        Invalid required `itemHeight` value, expected number or array\n      '.trim());
       } else if (isNumber(config.itemHeight)) {
-        this._itemHeights = Array(config.total).fill(config.itemHeight);
+        this._itemHeights = Array(Number(config.total)).fill(config.itemHeight);
       } else {
         this._itemHeights = config.itemHeight;
       }
@@ -241,30 +241,28 @@
       }, _defineProperty(_scrollerStyle, isHoriz ? 'height' : 'width', '1px'), _defineProperty(_scrollerStyle, isHoriz ? 'width' : 'height', scrollerHeight + 'px'), _scrollerStyle);
 
       if (config.isReact) {
-        scroller.style = Object.assign({}, scroller.style, {
-          opacity: 0,
-          position: 'absolute',
-          width: '1px',
-          height: scrollerHeight + 'px'
-        });
-      } else {
-        HyperList.mergeStyle(scroller, scrollerStyle);
-
-        // Only append the scroller element once.
-        if (!this._scroller) {
-          element.appendChild(scroller);
-        }
-      }
+        scroller.style = {};
+      } else if (!this._scroller) {
+        element.appendChild(scroller);
+      }
+
+      HyperList.mergeStyle(scroller, scrollerStyle);
 
       // Set the scroller instance.
       this._scroller = scroller;
-      this._scrollHeight = this._computeScrollHeight();
 
       // Reuse the item positions if refreshed, otherwise set to empty array.
       this._itemPositions = this._itemPositions || Array(config.total).fill(0);
 
+      // Need to calculate scrollHeight before computing positions when using
+      // reverse mode.
+      if (config.reverse) {
+        this._scrollHeight = this._computeScrollHeight();
+      }
+
       // Each index in the array should represent the position in the DOM.
       this._computePositions(0);
+      this._scrollHeight = this._computeScrollHeight();
 
       // Render after refreshing. Force render if we're calling refresh manually.
       this._renderChunk(this._lastRepaint !== null);
@@ -277,6 +275,7 @@
     key: '_getRow',
     value: function _getRow(i) {
       var config = this._config;
+      var isHoriz = config.horizontal;
       var item = config.generate(i);
       var height = item.height;
 
@@ -305,31 +304,21 @@
         } else if (config.isReact) {
             var _oldClass = item.props.className || '';
 
-            return React.cloneElement(item, {
+            return config.cloneElement(item, {
               key: i,
               className: _oldClass + ' ' + (config.rowClassName || 'vrow'),
-              style: Object.assign({}, item.props.style, {
-                position: 'absolute',
-                top: top + 'px'
-              })
+              style: Object.assign({}, item.props.style, _defineProperty({
+                position: 'absolute'
+              }, isHoriz ? 'left' : 'top', top + 'px'))
             });
           }
 
       var oldClass = item.getAttribute('class') || '';
       item.setAttribute('class', oldClass + ' ' + (config.rowClassName || 'vrow'));
-
-<<<<<<< HEAD
-      HyperList.mergeStyle(item, {
-        position: 'absolute',
-        top: top + 'px'
-      });
-=======
-      var top = this._itemPositions[i];
 
       HyperList.mergeStyle(item, _defineProperty({
         position: 'absolute'
       }, config.horizontal ? 'left' : 'top', top + 'px'));
->>>>>>> d67cc93c
 
       return item;
     }
@@ -449,7 +438,7 @@
       var averageHeight = total % 2 === 0 ? (sortedItemHeights[middle] + sortedItemHeights[middle - 1]) / 2 : sortedItemHeights[middle];
 
       var clientProp = isHoriz ? 'clientWidth' : 'clientHeight';
-      var containerHeight = this._element[clientProp] ? this._element[clientProp] : this._containerSize;
+      var containerHeight = (this._element[clientProp] ? this._element[clientProp] : this._containerSize) || config.width;
       this._screenItemsLen = Math.ceil(containerHeight / averageHeight);
       this._containerSize = containerHeight;
 
